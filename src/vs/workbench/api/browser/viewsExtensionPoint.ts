--- conflicted
+++ resolved
@@ -202,64 +202,5 @@
 	}
 }
 
-<<<<<<< HEAD
-function showCollapsed(location: ViewLocation): boolean {
-	switch (location) {
-		case ViewLocation.Explorer:
-		case ViewLocation.SCM:
-		case ViewLocation.Debug:
-			return true;
-	}
-	return false;
-}
-
-ExtensionsRegistry.registerExtensionPoint<{ [loc: string]: schema.IUserFriendlyViewDescriptor[] }>('views', [viewsContainersExtensionPoint], schema.viewsContribution)
-	.setHandler((extensions) => {
-		for (let extension of extensions) {
-			const { value, collector } = extension;
-
-			forEach(value, entry => {
-				if (!schema.isValidViewDescriptors(entry.value, collector)) {
-					return;
-				}
-
-				let location = getViewLocation(entry.key);
-				if (!location) {
-					collector.warn(localize('ViewContainerDoesnotExist', "View container '{0}' does not exist and all views registered to it will be added to 'Explorer'.", entry.key));
-					location = ViewLocation.Explorer;
-				}
-				const registeredViews = ViewsRegistry.getViews(location);
-				const viewIds = [];
-				const viewDescriptors = coalesce(entry.value.map(item => {
-					const viewDescriptor = <ICustomViewDescriptor>{
-						id: item.id,
-						name: item.name,
-						ctor: CustomTreeViewPanel,
-						location,
-						when: ContextKeyExpr.deserialize(item.when),
-						canToggleVisibility: true,
-						collapsed: showCollapsed(location),
-						treeView: true
-					};
-
-					// validate
-					if (viewIds.indexOf(viewDescriptor.id) !== -1) {
-						collector.error(localize('duplicateView1', "Cannot register multiple views with same id `{0}` in the location `{1}`", viewDescriptor.id, viewDescriptor.location.id));
-						return null;
-					}
-					if (registeredViews.some(v => v.id === viewDescriptor.id)) {
-						collector.error(localize('duplicateView2', "A view with id `{0}` is already registered in the location `{1}`", viewDescriptor.id, viewDescriptor.location.id));
-						return null;
-					}
-
-					viewIds.push(viewDescriptor.id);
-					return viewDescriptor;
-				}));
-				ViewsRegistry.registerViews(viewDescriptors);
-			});
-		}
-	});
-=======
 const workbenchRegistry = Registry.as<IWorkbenchContributionsRegistry>(WorkbenchExtensions.Workbench);
-workbenchRegistry.registerWorkbenchContribution(ViewsContainersExtensionHandler, LifecyclePhase.Starting);
->>>>>>> 8647b7c1
+workbenchRegistry.registerWorkbenchContribution(ViewsContainersExtensionHandler, LifecyclePhase.Starting);